import json
import inspect
import warnings
from agents import (
    Agent,
    Runner, 
    SQLiteSession,
    TResponseInputItem,
    ModelResponse
)

from typing import Any, Literal, get_args
from pydantic import BaseModel

from mav.MAS.terminations import BaseTermination
from mav.items import FunctionCall
from mav.Tasks.base_environment import TaskEnvironment
from mav.MAS.terminations import BaseTermination
from mav.MAS.attack_hook import execute_attacks, AttackHook
from mav.Attacks.attack import AttackComponents

class MultiAgentSystem:

    RunnerType = Literal["handoffs", "sequential", "planner_executor"]

    def __init__(
        self,
        agents: Agent | list[Agent],
        runner: RunnerType,
        termination_condition: list[BaseTermination] | None = None,
        max_iterations: int = 10,
        enable_executor_memory: bool = True,
        shared_memory: bool = False,
        use_memory: bool = True,
    ):
        if runner == "handoffs" and not isinstance(agents, Agent):
            raise ValueError("When using 'handoffs' runner, a single agent must be passed!")
        elif runner == "sequential":
            if not isinstance(agents, list) or not all(isinstance(agent, Agent) for agent in agents):
                raise ValueError("When using 'sequential' runner, a list of agents of type agents.Agent must be passed!")
            if not len(agents) >= 1:
                raise ValueError("When using 'sequential' runner, at least one agent must be passed!")
        elif runner == "planner_executor":
            if not isinstance(agents, list) or not all(isinstance(agent, Agent) for agent in agents):
                raise ValueError("When using 'planner_executor' runner, a list of agents of type agents.Agent must be passed!")
            if not len(agents) == 2:
                raise ValueError("When using 'planner_executor' runner, exactly two agents must be passed (planner and executor)!")
            if termination_condition is None:
                raise ValueError("When using 'planner_executor' runner, a termination condition must be provided!")
        elif runner not in get_args(self.RunnerType):
            raise ValueError(f"Invalid runner specified. Supported runners are {get_args(self.RunnerType)}")

        self.agents = agents
        self.runner = runner
        self.termination_condition = termination_condition

        # planner_executor specific parameters
        self.max_iterations = max_iterations
        self.enable_executor_memory = enable_executor_memory
        self.shared_memory = shared_memory
        self.use_memory = use_memory

    async def query(
        self,
        input: str | list[TResponseInputItem],
        env: TaskEnvironment,
        attack_hooks: list[AttackHook] | None = None,
    ):
        
        if self.runner == "handoffs":
            return await self.run_handoffs(input, env, attack_hooks)
        elif self.runner == "sequential":
            return await self.run_sequential(input, env, attack_hooks)
        elif self.runner == "planner_executor":
            return await self.run_planner_executor(input, env, attack_hooks)

    async def run_handoffs(
        self,
        input: str | list[TResponseInputItem],
        env: TaskEnvironment,
        attack_hooks: list[AttackHook] | None = None,
    ) -> dict[str, Any]:
        
        """
        Runs the agents in a handoff manner (if there are any)
        It will also work with a single agent.

        Memory:
        - If use_memory is True, we use a shared memory for all agents.
        - If use_memory is False, we do not use memory.
        """
        if not isinstance(self.agents, Agent):
            raise ValueError("When using 'handoffs' runner, a single agent must be passed!")
        
        usage: dict[str, list[dict[str, int]]] = {
            self.agents.name: []
        }

        tool_calls: list[dict[str, Any]] = []
        
        input_list_dict: dict[str, list[dict[str, Any]]] = {
            self.agents.name: []
        }

        attack_components = AttackComponents(
            input=input,
            final_output=None,
            memory_dict={},
            agent_dict={self.agents.name: self.agents},
            env=env
        )

        if self.use_memory:
            memory = SQLiteSession(session_id="handoff_memory")
        else:
            memory = None

        if attack_hooks is not None:
            execute_attacks(attack_hooks=attack_hooks, event_name="on_agent_start", iteration=0, components=attack_components)

        try:
            agent_result = await Runner.run(
                starting_agent=self.agents,
                input=attack_components.input,
                context=env,
                session=memory,
                max_turns=20  # Increased from default 10 to 20
            )
        except Exception as e:
            return {
                "final_output": None,
                "usage": usage,
                "function_calls": self.cast_to_function_calls(tool_calls),
                "error": str(e),
                "input_list_dict": input_list_dict
            }

        attack_components.final_output = agent_result.final_output

        if attack_hooks is not None:
            execute_attacks(attack_hooks=attack_hooks, event_name="on_agent_end", iteration=0, components=attack_components)

        usage[self.agents.name].append(self.extract_usage(agent_result.raw_responses))

        for response in agent_result.raw_responses:
            for item in response.output:
                if item.type == "function_call":
                    tool_calls.append({
                        "tool_name": item.name,
                        "tool_arguments": item.arguments
                    })

        input_list_dict[self.agents.name].extend(agent_result.to_input_list())

        return {
            "final_output": attack_components.final_output,
            "usage": usage,
            "function_calls": self.cast_to_function_calls(tool_calls),
            "input_list_dict": input_list_dict
        }
<<<<<<< HEAD
=======

    async def run_sequential(
        self,
        input: str | list[TResponseInputItem],
        env: TaskEnvironment,
        attack_hooks: list[AttackHook] | None = None,
        tool_calls_to_extract: list[str] | None = None
    ) -> dict[str, Any]:
        
        """
        Runs the agents in a sequential manner:
            - We create a separate memory for each agent to store their results.
            - It assumes the output of each agent will be used as the input for the next agent.
            - If the last agent does not produce a final output, the initial input will be used as the final output.
            - The final output will be the output of the last agent in the sequence after the termination condition is met.
            - The results of the last agent will be used to determine if the termination condition is met.

        Memory:
        - If shared_memory are True, we use a shared memory for all agents.
        - If use_memory is True and shared_memory are False, we use a separate memory for each agent.
        - Otherwise, we do not use memory.
        """
        if not isinstance(self.agents, list):
            raise ValueError("When using 'sequential' runner, a list of agents must be passed!")
        
        usage: dict[str, list[dict[str, int]]] = {
            agent.name: [] for agent in self.agents
        }
        
        tool_calls: list[dict[str, Any]] = []

        attack_components = AttackComponents(
            input=input,
            final_output=None,
            memory_dict={},
            agent_dict={agent.name: agent for agent in self.agents},
            env=env
        )

        iteration = 0

        if self.shared_memory:
            memory = SQLiteSession(session_id="sequential_memory")
        elif self.use_memory:
            memory = {}
            for agent in self.agents:
                memory[agent.name] = SQLiteSession(session_id=f"sequential_memory_{agent.name}")
        else:
            memory = None

        for agent in self.agents:

            if attack_hooks is not None:
                execute_attacks(attack_hooks=attack_hooks, event_name="on_agent_start", iteration=iteration, components=attack_components)

            try:
                if self.shared_memory:
                    agent_result = await Runner.run(
                        starting_agent=agent,
                        input=attack_components.input,
                        context=env,
                        session=memory,
                        max_turns=20  # Increased from default 10 to 20
                    )
                elif self.use_memory:
                    agent_result = await Runner.run(
                        starting_agent=agent,
                        input=attack_components.input,
                        context=env,
                        session=memory[agent.name],
                        max_turns=20  # Increased from default 10 to 20
                    )
                else:
                    agent_result = await Runner.run(
                        starting_agent=agent,
                        input=attack_components.input,
                        context=env,
                        max_turns=20  # Increased from default 10 to 20
                    )
            except Exception as e:
                return {
                    "final_output": None,
                    "usage": usage,
                    "function_calls": self.cast_to_function_calls(tool_calls),
                    "error": str(e)
                }

            attack_components.final_output = agent_result.final_output

            if attack_hooks is not None:
                execute_attacks(attack_hooks=attack_hooks, event_name="on_agent_end", iteration=iteration, components=attack_components)

            usage[agent.name].append(self.extract_usage(agent_result.raw_responses))

            if agent.name in tool_calls_to_extract or tool_calls_to_extract is None:
                for response in agent_result.raw_responses:
                    for item in response.output:
                        if item.type == "function_call":
                            tool_calls.append({
                                "tool_name": item.name,
                                "tool_arguments": item.arguments
                            })

            # The final output from the current agent will be used as input for the next agent
            attack_components.input = agent_result.final_output

            iteration += 1

        return {
            "final_output": attack_components.final_output,
            "usage": usage,
            "function_calls": self.cast_to_function_calls(tool_calls)
        }
>>>>>>> 8e251652
    
    async def run_planner_executor(
        self,
        input: str | list[TResponseInputItem],
        env: TaskEnvironment,
        attack_hooks: list[AttackHook] | None = None,
    ) -> dict[str, Any]:
        """
        Runs the agents in a planner-executor manner:
            - The first agent is assumed to be the planner, which generates a plan or output to be executed by the second agent (executor).
            - The second agent (executor) takes the output from the planner and executes it.
            - The process continues until the termination condition is met or the maximum number of iterations is reached.
            - The final output will be the output of the planner after the termination condition is met.
        
        Memory:
        - If use_memory is True, then the planner has memory.
        - If shared_memory is True, then the executor and planner has memory.
        - If enable_executor_memory is True, then the executor has memory.
        - Otherwise, we do not use memory.
        """

        # Usage tracking for both agents, we track the usage of each agent on each iteration
        usage: dict[str, list[dict[str, int]]] = {
            "planner": [
            ],
            "executor": [
            ]
        }

        # Assuming the first agent is the planner and the second is the executor
        planner = self.agents[0]
        executor = self.agents[1]

        # Initialize the iteration counter
        iteration = 0

        # Memory setup
        if self.use_memory:
            planner_memory = SQLiteSession(session_id="planner_memory")
        else:
            planner_memory = None
            if self.max_iterations > 1:
                warnings.warn("Max iterations > 1 but use_memory is False. The planner will not have memory between iterations.")

        if self.enable_executor_memory:
            # Not sure if it is a good idea to have the executor memory the same as the planner memory
            if self.shared_memory:
                executor_memory = planner_memory
                warnings.warn("Executor memory is shared with planner memory. Double check if this is intended.")
            else:
                executor_memory = SQLiteSession(session_id="executor_memory")
        else:
            executor_memory = None

        # All meaningful tool calls will be executed and only executed by the executor agent
        executor_tool_calls: list[dict[str, Any]] = []

        # A dictionary to store the input list for each agent
        input_list_dict: dict[str, list[dict[str, Any]]] = {
            "planner": [],
            "executor": []
        }

        # An object to store the components for attack hooks
        attack_components = AttackComponents(
            input={
                "planner": input,
                "executor": None
            },
            final_output={
                "planner": None,
                "executor": None
            },
            memory_dict={
                "planner": planner_memory,
                "executor": executor_memory
            },
            agent_dict={
                "planner": planner,
                "executor": executor
            },
            env=env
        )

        while iteration < self.max_iterations:  # Prevent infinite loops

            if attack_hooks is not None:
                execute_attacks(attack_hooks=attack_hooks, event_name="on_planner_start", iteration=iteration, components=attack_components)

            try:
                planner_result = await Runner.run(
                    starting_agent=planner,
                    input=attack_components.input["planner"],
                    context=env,
                    session=planner_memory,
                    max_turns=20  # Increased from default 10 to 20
                )
                input_list_dict["planner"] = planner_result.to_input_list()
            except Exception as e:
                return {
                    "final_output": None,
                    "usage": usage,
                    "function_calls": self.cast_to_function_calls(executor_tool_calls),
                    "error": str(e),
                    "input_list_dict": input_list_dict
                }

            attack_components.final_output["planner"] = planner_result.final_output

            usage["planner"].append(self.extract_usage(planner_result.raw_responses))

            if self.termination_condition(iteration=iteration, results=planner_result.to_input_list()):
                break

            attack_components.input["executor"] = self.cast_output_to_input(planner_result.final_output)

            if attack_hooks is not None:
                execute_attacks(attack_hooks=attack_hooks, event_name="on_executor_start", iteration=iteration, components=attack_components)

            try:
                executor_result = await Runner.run(
                    executor,
                    input=attack_components.input["executor"],
                    context=env,
                    session=executor_memory,
                    max_turns=20  # Increased from default 10 to 20
                )
                input_list_dict["executor"] = executor_result.to_input_list()
            except Exception as e:
                return {
                    "final_output": None,
                    "usage": usage,
                    "function_calls": self.cast_to_function_calls(executor_tool_calls),
                    "error": str(e),
                    "input_list_dict": input_list_dict
                }

            attack_components.final_output["executor"] = executor_result.final_output

            usage["executor"].append(self.extract_usage(executor_result.raw_responses))

            for response in executor_result.raw_responses:
                    for item in response.output:
                        if item.type == "function_call":
                             executor_tool_calls.append({
                                "tool_name": item.name,
                                "tool_arguments": item.arguments
                            })

            attack_components.input["planner"] = self.cast_output_to_input(executor_result.final_output)

            if attack_hooks is not None:
                execute_attacks(attack_hooks=attack_hooks, event_name="on_executor_end", iteration=iteration, components=attack_components)

            iteration += 1

        return {
            "final_output": attack_components.final_output["planner"],
            "usage": usage,
            "function_calls": self.cast_to_function_calls(executor_tool_calls),
            "input_list_dict": input_list_dict
        }

    def extract_usage(
        self,
        raw_responses: list[ModelResponse],
    ) -> dict[str, int]:
        
        usage = {
            "input_tokens": 0,
            "output_tokens": 0,
            "total_tokens": 0,
            "requests": 0
        }
        
        for response in raw_responses:
            usage["input_tokens"] += response.usage.input_tokens
            usage["output_tokens"] += response.usage.output_tokens
            usage["total_tokens"] += response.usage.total_tokens
            usage["requests"] += response.usage.requests

        return usage

    def cast_to_function_calls(
        self,
        tool_calls: list[dict[str, Any]],
    ) -> list[FunctionCall]:
        '''
        Converts a list of tool calls to a list of FunctionCall objects.
        '''
        return [
            FunctionCall(
                function=tool_call["tool_name"],
                args = json.loads(tool_call["tool_arguments"]),
            )
            for tool_call in tool_calls
        ]
    
    def cast_output_to_input(
        self,
        output: Any,
    ):
        if isinstance(output, str):
            # If the output is a string, we use it directly as the input
            input = output
        elif inspect.isclass(output) and issubclass(output, BaseModel):
            # If the output is a Pydantic model, we use its JSON representation as the input
            input = output.model_dump_json(indent=2)
        elif output is None:
            # If the output is None, we raise an error
            raise ValueError("Planner did not produce a final output to send to the executor!")
        else:
            try:
                # If the output is some other type, we try to cast it using JSON
                input = json.dumps(
                    output,
                    indent=2,
                    ensure_ascii=False,
                )
            except Exception as e:
                # If the output cannot be cast to a string, we raise an error
                raise ValueError(f"Failed to cast the output to string using JSON: {e}")
        return input<|MERGE_RESOLUTION|>--- conflicted
+++ resolved
@@ -158,8 +158,6 @@
             "function_calls": self.cast_to_function_calls(tool_calls),
             "input_list_dict": input_list_dict
         }
-<<<<<<< HEAD
-=======
 
     async def run_sequential(
         self,
@@ -273,7 +271,6 @@
             "usage": usage,
             "function_calls": self.cast_to_function_calls(tool_calls)
         }
->>>>>>> 8e251652
     
     async def run_planner_executor(
         self,
@@ -424,6 +421,9 @@
                             })
 
             attack_components.input["planner"] = self.cast_output_to_input(executor_result.final_output)
+
+            if attack_hooks is not None:
+                execute_attacks(attack_hooks=attack_hooks, event_name="on_executor_end", iteration=iteration, components=attack_components)
 
             if attack_hooks is not None:
                 execute_attacks(attack_hooks=attack_hooks, event_name="on_executor_end", iteration=iteration, components=attack_components)
